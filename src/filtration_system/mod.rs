use std::sync::mpsc::channel;

use crate::checkers::CheckerTypes;
use crate::decoders::base32_decoder::Base32Decoder;
use crate::decoders::base58_bitcoin_decoder::Base58BitcoinDecoder;
///! Proposal: https://broadleaf-angora-7db.notion.site/Filtration-System-7143b36a42f1466faea3077bfc7e859e
///! Given a filter object, return an array of decoders/crackers which have been filtered
///
use crate::decoders::base64_decoder::Base64Decoder;
use crate::decoders::crack_results::CrackResult;
use crate::decoders::interface::{Crack, Decoder};
use crate::decoders::morse_code::MorseCodeDecoder;
use crate::decoders::reverse_decoder::ReverseDecoder;

use log::trace;
use rayon::prelude::*;

/// The struct which contains all of the decoders
/// Where decoders is crackers, decryptors, etc.
/// This contains a public attribute Components
/// Which contains all of them. See `pub fn run` which is impl'd on
/// the Decoders for the Crack trait in action.
/// Relevant docs: https://doc.rust-lang.org/book/ch17-02-trait-objects.html
pub struct Decoders {
    /// Components is a vector of decoders.
    pub components: Vec<Box<dyn Crack + Sync>>,
}

impl Decoders {
    /// Iterate over all of the decoders and run .crack(text) on them
    /// Then if the checker succeed, we short-circuit the iterator
    /// and stop all processing as soon as possible.
    /// We are using Trait Objects
    /// https://doc.rust-lang.org/book/ch17-02-trait-objects.html
    /// Which allows us to have multiple different structs in the same vector
    /// But each struct shares the same `.crack()` method, so it's fine.
    pub fn run(&self, text: &str, checker: CheckerTypes) -> MyResults {
        trace!("Running .crack() on all decoders");
        let (sender, receiver) = channel();
        self.components
            .into_par_iter()
            .try_for_each_with(sender, |s, i| {
                let results = i.crack(text, &checker);
                if results.success {
                    s.send(results).expect("expected no send error!");
                    // returning None short-circuits the iterator
                    // we don't process any further as we got success
                    return None;
                }
                s.send(results).expect("expected no send error!");
                // return Some(()) to indicate that continue processing
                Some(())
            });

        let mut all_results: Vec<CrackResult> = Vec::new();

        while let Ok(result) = receiver.recv() {
            // if we recv success, break.
            if result.success {
                return MyResults::Break(result);
            }
            all_results.push(result)
        }

        MyResults::Continue(all_results)
    }
}

/// [`Enum`] for our custom results.
/// if our checker succeed, we return `Break` variant contining [`CrackResult`]
/// else we return `Continue` with the decoded results.
pub enum MyResults {
    /// Variant containing successful [`CrackResult`]
    Break(CrackResult),
    /// Contains [`Vec`] of [`CrackResult`] for further processing
    Continue(Vec<CrackResult>),
}

impl MyResults {
    /// named with _ to pass dead_code warning
    /// as we aren't using it, it's just used in tests
    pub fn _break_value(self) -> Option<CrackResult> {
        match self {
            MyResults::Break(val) => Some(val),
            MyResults::Continue(_) => None,
        }
    }
}

/// Currently takes no args as this is just a spike to get all the basic functionality working
pub fn filter_and_get_decoders() -> Decoders {
    trace!("Filtering and getting all decoders");
    let base58_bitcoin = Decoder::<Base58BitcoinDecoder>::new();
    let base64 = Decoder::<Base64Decoder>::new();
    let base32 = Decoder::<Base32Decoder>::new();
    let reversedecoder = Decoder::<ReverseDecoder>::new();
    let morsecodedecoder = Decoder::<MorseCodeDecoder>::new();
    Decoders {
<<<<<<< HEAD
        components: vec![Box::new(base64), Box::new(reversedecoder), Box::new(morsecodedecoder)],
=======
        components: vec![
            Box::new(base58_bitcoin),
            Box::new(base64),
            Box::new(base32),
            Box::new(reversedecoder),
        ],
>>>>>>> a6a95fff
    }
}

#[cfg(test)]
mod tests {
    use crate::checkers::{
        athena::Athena,
        checker_type::{Check, Checker},
        CheckerTypes,
    };

    // TODO: when we add a proper filtration system
    // We need to test that.
    use super::filter_and_get_decoders;

    #[test]
    fn it_works() {
        let _decoders = filter_and_get_decoders();
        assert_eq!(2 + 2, 4);
    }

    #[test]
    fn decoders_can_call_dot_run() {
        let decoders = filter_and_get_decoders();
        let athena_checker = Checker::<Athena>::new();
        let checker = CheckerTypes::CheckAthena(athena_checker);
        decoders.run("TXIgUm9ib3QgaXMgZ3JlYXQ=", checker);
        assert_eq!(true, true);
    }
}<|MERGE_RESOLUTION|>--- conflicted
+++ resolved
@@ -96,16 +96,13 @@
     let reversedecoder = Decoder::<ReverseDecoder>::new();
     let morsecodedecoder = Decoder::<MorseCodeDecoder>::new();
     Decoders {
-<<<<<<< HEAD
-        components: vec![Box::new(base64), Box::new(reversedecoder), Box::new(morsecodedecoder)],
-=======
         components: vec![
             Box::new(base58_bitcoin),
             Box::new(base64),
             Box::new(base32),
             Box::new(reversedecoder),
+            Box::new(morsecodedecoder),
         ],
->>>>>>> a6a95fff
     }
 }
 
