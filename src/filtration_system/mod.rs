--- conflicted
+++ resolved
@@ -3,14 +3,12 @@
 use crate::checkers::CheckerTypes;
 use crate::decoders::base32_decoder::Base32Decoder;
 use crate::decoders::base58_bitcoin_decoder::Base58BitcoinDecoder;
-<<<<<<< HEAD
 use crate::decoders::base58_monero_decoder::Base58MoneroDecoder;
-=======
+
 
 use crate::decoders::base58_flickr_decoder::Base58FlickrDecoder;
 use crate::decoders::base58_ripple_decoder::Base58RippleDecoder;
 
->>>>>>> 4ab2f6fc
 ///! Proposal: https://broadleaf-angora-7db.notion.site/Filtration-System-7143b36a42f1466faea3077bfc7e859e
 ///! Given a filter object, return an array of decoders/crackers which have been filtered
 ///
@@ -99,12 +97,9 @@
 pub fn filter_and_get_decoders() -> Decoders {
     trace!("Filtering and getting all decoders");
     let base58_bitcoin = Decoder::<Base58BitcoinDecoder>::new();
-<<<<<<< HEAD
     let base58_monero = Decoder::<Base58MoneroDecoder>::new();
-=======
     let base58_ripple = Decoder::<Base58RippleDecoder>::new();
     let base58_flickr = Decoder::<Base58FlickrDecoder>::new();
->>>>>>> 4ab2f6fc
     let base64 = Decoder::<Base64Decoder>::new();
     let base32 = Decoder::<Base32Decoder>::new();
     let reversedecoder = Decoder::<ReverseDecoder>::new();
@@ -112,12 +107,9 @@
     Decoders {
         components: vec![
             Box::new(base58_bitcoin),
-<<<<<<< HEAD
             Box::new(base58_monero),
-=======
             Box::new(base58_ripple),
             Box::new(base58_flickr),
->>>>>>> 4ab2f6fc
             Box::new(base64),
             Box::new(base32),
             Box::new(reversedecoder),
