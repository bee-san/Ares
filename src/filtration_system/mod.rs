//! Proposal: https://broadleaf-angora-7db.notion.site/Filtration-System-7143b36a42f1466faea3077bfc7e859e
//! Given a filter object, return an array of decoders/crackers which have been filtered

use std::sync::mpsc::channel;

use crate::checkers::CheckerTypes;
use crate::decoders::atbash_decoder::AtbashDecoder;
use crate::decoders::base32_decoder::Base32Decoder;
use crate::decoders::base58_bitcoin_decoder::Base58BitcoinDecoder;
use crate::decoders::base58_monero_decoder::Base58MoneroDecoder;
use crate::decoders::binary_decoder::BinaryDecoder;
use crate::decoders::hexadecimal_decoder::HexadecimalDecoder;
use crate::DecoderResult;

use crate::decoders::base58_flickr_decoder::Base58FlickrDecoder;
use crate::decoders::base58_ripple_decoder::Base58RippleDecoder;

use crate::decoders::a1z26_decoder::A1Z26Decoder;
use crate::decoders::base64_decoder::Base64Decoder;
use crate::decoders::base64_url_decoder::Base64URLDecoder;
use crate::decoders::base65536_decoder::Base65536Decoder;
use crate::decoders::base91_decoder::Base91Decoder;
use crate::decoders::caesar_decoder::CaesarDecoder;
use crate::decoders::citrix_ctx1_decoder::CitrixCTX1Decoder;
use crate::decoders::crack_results::CrackResult;
use crate::decoders::interface::{Crack, Decoder};
use crate::decoders::morse_code::MorseCodeDecoder;
use crate::decoders::railfence_decoder::RailfenceDecoder;
use crate::decoders::reverse_decoder::ReverseDecoder;
use crate::decoders::url_decoder::URLDecoder;
use crate::decoders::z85_decoder::Z85Decoder;

use log::trace;
use rayon::prelude::*;

/// The struct which contains all of the decoders
/// Where decoders is crackers, decryptors, etc.
/// This contains a public attribute Components
/// Which contains all of them. See `pub fn run` which is impl'd on
/// the Decoders for the Crack trait in action.
/// Relevant docs: https://doc.rust-lang.org/book/ch17-02-trait-objects.html
pub struct Decoders {
    /// Components is a vector of decoders.
    pub components: Vec<Box<dyn Crack + Sync>>,
}

impl Decoders {
    /// Iterate over all of the decoders and run .crack(text) on them
    /// Then if the checker succeed, we short-circuit the iterator
    /// and stop all processing as soon as possible.
    /// We are using Trait Objects
    /// https://doc.rust-lang.org/book/ch17-02-trait-objects.html
    /// Which allows us to have multiple different structs in the same vector
    /// But each struct shares the same `.crack()` method, so it's fine.
    pub fn run(&self, text: &str, checker: CheckerTypes) -> MyResults {
        trace!("Running .crack() on all decoders");
        let (sender, receiver) = channel();
        self.components
            .into_par_iter()
            .try_for_each_with(sender, |s, i| {
                let results = i.crack(text, &checker);
                if results.success {
                    s.send(results).expect("expected no send error!");
                    // returning None short-circuits the iterator
                    // we don't process any further as we got success
                    return None;
                }
                s.send(results).expect("expected no send error!");
                // return Some(()) to indicate that continue processing
                Some(())
            });

        let mut all_results: Vec<CrackResult> = Vec::new();

        while let Ok(result) = receiver.recv() {
            // if we recv success, break.
            if result.success {
                return MyResults::Break(result);
            }
            all_results.push(result)
        }

        MyResults::Continue(all_results)
    }
}

/// [`Enum`] for our custom results.
/// if our checker succeed, we return `Break` variant contining [`CrackResult`]
/// else we return `Continue` with the decoded results.
pub enum MyResults {
    /// Variant containing successful [`CrackResult`]
    Break(CrackResult),
    /// Contains [`Vec`] of [`CrackResult`] for further processing
    Continue(Vec<CrackResult>),
}

impl MyResults {
    /// named with _ to pass dead_code warning
    /// as we aren't using it, it's just used in tests
    pub fn _break_value(self) -> Option<CrackResult> {
        match self {
            MyResults::Break(val) => Some(val),
            MyResults::Continue(_) => None,
        }
    }
}

/// Currently takes no args as this is just a spike to get all the basic functionality working
pub fn filter_and_get_decoders(_text_struct: &DecoderResult) -> Decoders {
    trace!("Filtering and getting all decoders");
    let binary = Decoder::<BinaryDecoder>::new();
    let hexadecimal = Decoder::<HexadecimalDecoder>::new();
    let base58_bitcoin = Decoder::<Base58BitcoinDecoder>::new();
    let base58_monero = Decoder::<Base58MoneroDecoder>::new();
    let base58_ripple = Decoder::<Base58RippleDecoder>::new();
    let base58_flickr = Decoder::<Base58FlickrDecoder>::new();
    let base64 = Decoder::<Base64Decoder>::new();
    let base91 = Decoder::<Base91Decoder>::new();
    let base64_url = Decoder::<Base64URLDecoder>::new();
    let base65536 = Decoder::<Base65536Decoder>::new();
    let citrix_ctx1 = Decoder::<CitrixCTX1Decoder>::new();
    let url = Decoder::<URLDecoder>::new();
    let base32 = Decoder::<Base32Decoder>::new();
    let reversedecoder = Decoder::<ReverseDecoder>::new();
    let morsecodedecoder = Decoder::<MorseCodeDecoder>::new();
    let atbashdecoder = Decoder::<AtbashDecoder>::new();
    let caesardecoder = Decoder::<CaesarDecoder>::new();
    let railfencedecoder = Decoder::<RailfenceDecoder>::new();
<<<<<<< HEAD
    let z85 = Decoder::<Z85Decoder>::new();
=======
    let a1z26decoder = Decoder::<A1Z26Decoder>::new();
>>>>>>> 89dafc4c
    Decoders {
        components: vec![
            Box::new(reversedecoder),
            Box::new(base64),
            Box::new(base58_bitcoin),
            Box::new(base58_monero),
            Box::new(base58_ripple),
            Box::new(base58_flickr),
            Box::new(base91),
            Box::new(base65536),
            Box::new(binary),
            Box::new(hexadecimal),
            Box::new(base32),
            Box::new(morsecodedecoder),
            Box::new(atbashdecoder),
            Box::new(caesardecoder),
            Box::new(railfencedecoder),
            Box::new(citrix_ctx1),
            Box::new(url),
            Box::new(base64_url),
<<<<<<< HEAD
            Box::new(z85),
=======
            Box::new(a1z26decoder),
>>>>>>> 89dafc4c
        ],
    }
}

#[cfg(test)]
mod tests {
    use crate::{
        checkers::{
            athena::Athena,
            checker_type::{Check, Checker},
            CheckerTypes,
        },
        DecoderResult,
    };

    // TODO: when we add a proper filtration system
    // We need to test that.
    use super::filter_and_get_decoders;

    #[test]
    fn it_works() {
        let _decoders = filter_and_get_decoders(&DecoderResult::default());
        assert_eq!(2 + 2, 4);
    }

    #[test]
    fn decoders_can_call_dot_run() {
        let decoders = filter_and_get_decoders(&DecoderResult::default());
        let athena_checker = Checker::<Athena>::new();
        let checker = CheckerTypes::CheckAthena(athena_checker);
        decoders.run("TXIgUm9ib3QgaXMgZ3JlYXQ=", checker);
        assert_eq!(true, true);
    }
}<|MERGE_RESOLUTION|>--- conflicted
+++ resolved
@@ -126,11 +126,8 @@
     let atbashdecoder = Decoder::<AtbashDecoder>::new();
     let caesardecoder = Decoder::<CaesarDecoder>::new();
     let railfencedecoder = Decoder::<RailfenceDecoder>::new();
-<<<<<<< HEAD
     let z85 = Decoder::<Z85Decoder>::new();
-=======
     let a1z26decoder = Decoder::<A1Z26Decoder>::new();
->>>>>>> 89dafc4c
     Decoders {
         components: vec![
             Box::new(reversedecoder),
@@ -151,11 +148,8 @@
             Box::new(citrix_ctx1),
             Box::new(url),
             Box::new(base64_url),
-<<<<<<< HEAD
             Box::new(z85),
-=======
             Box::new(a1z26decoder),
->>>>>>> 89dafc4c
         ],
     }
 }
