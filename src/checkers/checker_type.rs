--- conflicted
+++ resolved
@@ -37,14 +37,10 @@
 /// Which checks the given text to see if its plaintext
 /// and returns CheckResult, which is our results object.
 pub trait Check {
-<<<<<<< HEAD
+    /// Returns a new struct of type CheckerType
     fn new() -> Self
     where
         Self: Sized;
-=======
-    /// Returns a new struct of type CheckerType
-    fn new() -> Self;
     /// Checks the given text to see if its plaintext
->>>>>>> 55290df1
     fn check(&self, text: &str) -> CheckResult;
 }