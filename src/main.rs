--- conflicted
+++ resolved
@@ -1,53 +1,25 @@
-<<<<<<< HEAD
-use ares::perform_cracking;
-use clap::Clap;
-
-mod cli_input_parser;
-use cli_input_parser::testing;
-
-/// This doc string acts as a help message when the user runs '--help'
-/// as do all doc strings on fields
-#[derive(Clap)]
-#[clap(version = "1.0", author = "Bee <bee@skerritt.blog>")]
-struct Opts {
-    /// Some input. Because this isn't an Option<T> it's required to be used
-    #[clap(short, long)]
-    text: String,
-
-    /// A level of verbosity, and can be used multiple times
-    #[clap(short, long, parse(from_occurrences))]
-    verbose: i32,
-}
-
-fn main() {
-    let opts: Opts = Opts::parse();
-    println!("{:?}", opts.text);
-    println!("{:?}", opts.verbose);
-    perform_cracking(&opts.text);
-    testing();
-}
-=======
-use ares::crack;
-use clap::Clap;
-
-mod cli_input_parser;
-
-/// This doc string acts as a help message when the user runs '--help'
-/// as do all doc strings on fields
-#[derive(Clap)]
-#[clap(version = "1.0", author = "Bee <bee@skerritt.blog>")]
-struct Opts {
-    /// Some input. Because this isn't an Option<T> it's required to be used
-    #[clap(short, long)]
-    text: String,
-
-    /// A level of verbosity, and can be used multiple times
-    #[clap(short, long, parse(from_occurrences))]
-    verbose: i32,
-}
-
-fn main() {
-    let opts: Opts = Opts::parse();
-    crack(&opts.text);
-}
->>>>>>> 8f13ff83
+use ares::perform_cracking;
+use clap::Clap;
+
+mod cli_input_parser;
+
+/// This doc string acts as a help message when the user runs '--help'
+/// as do all doc strings on fields
+#[derive(Clap)]
+#[clap(version = "1.0", author = "Bee <bee@skerritt.blog>")]
+struct Opts {
+    /// Some input. Because this isn't an Option<T> it's required to be used
+    #[clap(short, long)]
+    text: String,
+
+    /// A level of verbosity, and can be used multiple times
+    #[clap(short, long, parse(from_occurrences))]
+    verbose: i32,
+}
+
+fn main() {
+    let opts: Opts = Opts::parse();
+    println!("{:?}", opts.text);
+    println!("{:?}", opts.verbose);
+    perform_cracking(&opts.text);
+}