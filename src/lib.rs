--- conflicted
+++ resolved
@@ -12,13 +12,9 @@
 /// The main crate for the Ares project.
 /// This provides the library API interface for Ares.
 mod api_library_input_struct;
-<<<<<<< HEAD
-pub mod checkers;
-=======
 /// Checkers is a module that contains the functions that check if the input is plaintext
 pub mod checkers;
 /// CLI Input Parser parses the input from the CLI and returns a struct.
->>>>>>> 55290df1
 mod cli_input_parser;
 /// Decoders are the functions that actually perform the decodings.
 pub mod decoders;
