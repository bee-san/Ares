use crate::checkers::CheckerTypes;
use crate::decoders::interface::check_string_success;

use super::crack_results::CrackResult;
use super::interface::Crack;
use super::interface::Decoder;

use log::{debug, info, trace};

<<<<<<< HEAD
//! Citrix CTX1 Decoder
pub struct CitrixCTX1Decoder;

//! Error enum
=======
/// Citrix CTX1 Decoder
pub struct CitrixCTX1Decoder;

/// Error enum
>>>>>>> b113a4e0
#[derive(Debug)]
enum Error {
    //! Error when the input is not divisible by 4
    InvalidLength,
    //! Error with left-hand side subtraction
    LhsOverflow,
    //! Error with right-hand side subtraction
    RhsOverflow,
    //! Error if the result isn't UTF-8
    InvalidUtf8,
}

impl Crack for Decoder<CitrixCTX1Decoder> {
    fn new() -> Decoder<CitrixCTX1Decoder> {
        Decoder {
            name: "Citrix Ctx1",
            description: "Citrix CTX1 is a very old encoding that was used for encoding Citrix passwords.",
            link: "https://www.remkoweijnen.nl/blog/2012/05/13/encoding-and-decoding-citrix-passwords/",
            tags: vec!["citrix_ctx1", "citrix", "passwords", "decoder"],
            popularity: 0.1,
            phantom: std::marker::PhantomData,
        }
    }

    /// This function does the actual decoding
    /// It returns an Option<string> if it was successful
    /// Else the Option returns nothing and the error is logged in Trace
    fn crack(&self, text: &str, checker: &CheckerTypes) -> CrackResult {
        trace!("Trying citrix_ctx1 with text {:?}", text);
        let decoded_text: Result<String, Error> = decode_citrix_ctx1(text);

        let mut results = CrackResult::new(self, text.to_string());

        if decoded_text.is_err() {
            debug!("Failed to decode citrix_ctx1: {:?}", decoded_text);
            return results;
        }

        trace!("Decoded text for citrix_ctx1: {:?}", decoded_text);

        let decoded_text = decoded_text.unwrap();
        if !check_string_success(&decoded_text, text) {
            info!(
                "Failed to decode citrix_ctx1 because check_string_success returned false on string {}",
                decoded_text
            );
            return results;
        }

        let checker_result = checker.check(&decoded_text);
        results.unencrypted_text = Some(vec![decoded_text]);

        results.update_checker(&checker_result);

        results
    }
    /// Gets all tags for this decoder
    fn get_tags(&self) -> &Vec<&str> {
        &self.tags
    }
    /// Gets the name for the current decoder
    fn get_name(&self) -> &str {
        self.name
    }
}

/// Decodes Citrix CTX1
fn decode_citrix_ctx1(text: &str) -> Result<String, Error> {
    if text.len() % 4 != 0 {
        return Err(Error::InvalidLength);
    }

    let mut rev = text.as_bytes().to_vec();
    rev.reverse();
    let mut result = Vec::new();
    let mut temp;

    for i in (0..rev.len()).step_by(2) {
        if i + 2 >= rev.len() {
            temp = 0;
        } else {
            temp = ((rev[i + 2].checked_sub(0x41)).ok_or(Error::LhsOverflow)? & 0xF)
                ^ (((rev[i + 3].checked_sub(0x41)).ok_or(Error::RhsOverflow)? << 4) & 0xF0);
        }
        temp ^= (((rev[i].checked_sub(0x41)).ok_or(Error::LhsOverflow)? & 0xF)
            ^ (((rev[i + 1].checked_sub(0x41)).ok_or(Error::RhsOverflow)? << 4) & 0xF0))
            ^ 0xA5;
        result.push(temp);
    }

    result.retain(|&x| x != 0);
    result.reverse();

    String::from_utf8(result).map_err(|_| Error::InvalidUtf8)
}

#[cfg(test)]
mod tests {
    use super::CitrixCTX1Decoder;
    use crate::{
        checkers::{
            athena::Athena,
            checker_type::{Check, Checker},
            CheckerTypes,
        },
        decoders::interface::{Crack, Decoder},
    };

    // helper for tests
    fn get_athena_checker() -> CheckerTypes {
        let athena_checker = Checker::<Athena>::new();
        CheckerTypes::CheckAthena(athena_checker)
    }

    #[test]
    fn citrix_ctx1_decodes_successfully() {
        // This tests if Citrix CTX1 can decode Citrix CTX1 successfully
        let decoder = Decoder::<CitrixCTX1Decoder>::new();
        let result = decoder.crack(
            "MNGIKIANMEGBKIANMHGCOHECJADFPPFKINCIOBEEIFCA",
            &get_athena_checker(),
        );
        assert_eq!(result.unencrypted_text.unwrap()[0], "hello world");
    }

    #[test]
    fn citrix_ctx1_decodes_lowercase_successfully() {
        // This tests if Citrix CTX1 can decode lowercase strings
        let decoder = Decoder::<CitrixCTX1Decoder>::new();
        let result = decoder.crack(
            "pbfejjdmpaffidcgkdagmkgpljbmjjdmpffajkdponeiiicnpkfpjjdmpifnilcoooelmoglincioeebjadfocehilcopdfgndhgjadfmegbjmdjknai",
            &get_athena_checker(),
        );
        assert_eq!(
            result.unencrypted_text.unwrap()[0],
            "This is lowercase Citrix CTX1"
        );
    }

    #[test]
    fn citrix_ctx1_handles_substraction_overflow() {
        // This tests if Citrix CTX1 can handle substraction overflows
        // It should return None and not panic
        let citrix_ctx1_decoder = Decoder::<CitrixCTX1Decoder>::new();
        let result = citrix_ctx1_decoder
            .crack("NUWEN43XR44TLAYHSU4DVI2ISF======", &get_athena_checker())
            .unencrypted_text;
        assert!(result.is_none());
    }

    #[test]
    fn citrix_ctx1_handles_length_not_divisible_by_4() {
        // This tests if Citrix CTX1 can handle strings with length that are not divisible by 4
        // It should return None
        let citrix_ctx1_decoder = Decoder::<CitrixCTX1Decoder>::new();
        let result = citrix_ctx1_decoder
            .crack("AAA", &get_athena_checker())
            .unencrypted_text;
        assert!(result.is_none());
    }

    #[test]
    fn citrix_ctx1_decode_handles_panics() {
        // This tests if Citrix CTX1 can handle panics
        // It should return None
        let citrix_ctx1_decoder = Decoder::<CitrixCTX1Decoder>::new();
        let result = citrix_ctx1_decoder
            .crack(
                "hello my name is panicky mc panic face!",
                &get_athena_checker(),
            )
            .unencrypted_text;
        assert!(result.is_none());
    }

    #[test]
    fn citrix_ctx1_handle_panic_if_empty_string() {
        // This tests if Citrix CTX1 can handle an empty string
        // It should return None
        let citrix_ctx1_decoder = Decoder::<CitrixCTX1Decoder>::new();
        let result = citrix_ctx1_decoder
            .crack("", &get_athena_checker())
            .unencrypted_text;
        assert!(result.is_none());
    }

    #[test]
    fn citrix_ctx1_decodes_emoji_successfully() {
        // This tests if Citrix CTX1 can decode an emoji
        let citrix_ctx1_decoder = Decoder::<CitrixCTX1Decoder>::new();
        let result = citrix_ctx1_decoder.crack("😂", &get_athena_checker());
        assert_eq!(result.unencrypted_text.unwrap()[0], "[*");
    }
}<|MERGE_RESOLUTION|>--- conflicted
+++ resolved
@@ -7,17 +7,10 @@
 
 use log::{debug, info, trace};
 
-<<<<<<< HEAD
-//! Citrix CTX1 Decoder
-pub struct CitrixCTX1Decoder;
-
-//! Error enum
-=======
 /// Citrix CTX1 Decoder
 pub struct CitrixCTX1Decoder;
 
 /// Error enum
->>>>>>> b113a4e0
 #[derive(Debug)]
 enum Error {
     //! Error when the input is not divisible by 4
