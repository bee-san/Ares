//! Reverses the input string
//! Performs error handling and returns a string
//! Call reverse_decoder.crack to use. It returns option<String> and check with
//! `result.is_some()` to see if it returned okay.

use crate::checkers::CheckerTypes;

use super::crack_results::CrackResult;
<<<<<<< HEAD
//! Reverses the input string
//! Performs error handling and returns a string
//! Call reverse_decoder.crack to use. It returns option<String> and check with
//! `result.is_some()` to see if it returned okay.
///
=======
>>>>>>> b113a4e0
use super::interface::Crack;
use super::interface::Decoder;

use log::trace;
/// The Reverse decoder is a decoder that reverses the input string.
/// ```rust
/// use ares::decoders::reverse_decoder::ReverseDecoder;
/// use ares::decoders::interface::{Crack, Decoder};
/// use ares::config::{set_global_config, Config};
/// use ares::checkers::{athena::Athena, CheckerTypes, checker_type::{Check, Checker}};
///
/// let reversedecoder = Decoder::<ReverseDecoder>::new();
/// let athena_checker = Checker::<Athena>::new();
/// let checker = CheckerTypes::CheckAthena(athena_checker);
///
/// let result = reversedecoder.crack("stac", &checker).unencrypted_text;
/// assert!(result.is_some());
/// assert_eq!(result.unwrap()[0], "cats");
/// ```
pub struct ReverseDecoder;

impl Crack for Decoder<ReverseDecoder> {
    fn new() -> Decoder<ReverseDecoder> {
        Decoder {
            name: "Reverse",
            description: "Reverses a string. stac -> cats",
            link: "http://string-functions.com/reverse.aspx",
            tags: vec!["reverse", "decoder", "reciprocal"],
            // I have never seen a reversed string in a CTF
            // or otherwise
            popularity: 0.2,
            phantom: std::marker::PhantomData,
        }
    }

    /// This function does the actual decoding
    /// It returns an Option<string> if it was successful
    /// Else the Option returns nothing and the error is logged in Trace
    fn crack(&self, text: &str, checker: &CheckerTypes) -> CrackResult {
        trace!("Running reverse string");
        let mut result = CrackResult::new(self, text.to_string());
        if text.is_empty() {
            return result;
        }
        let rev_str: String = text.chars().rev().collect();
        let checker_res = checker.check(&rev_str);

        result.unencrypted_text = Some(vec![rev_str]);
        result.update_checker(&checker_res);
        result
    }
    /// Gets all tags for this decoder
    fn get_tags(&self) -> &Vec<&str> {
        &self.tags
    }
    /// Gets the name for the current decoder
    fn get_name(&self) -> &str {
        self.name
    }
}

#[cfg(test)]
mod tests {
    use super::*;
    use crate::{
        checkers::{
            athena::Athena,
            checker_type::{Check, Checker},
        },
        decoders::interface::Crack,
    };

    // helper for tests
    fn get_athena_checker() -> CheckerTypes {
        let athena_checker = Checker::<Athena>::new();
        CheckerTypes::CheckAthena(athena_checker)
    }

    #[test]
    fn returns_success() {
        let reverse_decoder = Decoder::<ReverseDecoder>::new();
        let result = reverse_decoder
            .crack("stac", &get_athena_checker())
            .unencrypted_text
            .expect("No unencrypted string for reverse decoder");
        assert_eq!(result[0], "cats");
    }

    #[test]
    fn returns_nothing() {
        let reverse_decoder = Decoder::<ReverseDecoder>::new();
        let result = reverse_decoder
            .crack("", &get_athena_checker())
            .unencrypted_text;
        assert!(result.is_none());
    }
}<|MERGE_RESOLUTION|>--- conflicted
+++ resolved
@@ -6,14 +6,6 @@
 use crate::checkers::CheckerTypes;
 
 use super::crack_results::CrackResult;
-<<<<<<< HEAD
-//! Reverses the input string
-//! Performs error handling and returns a string
-//! Call reverse_decoder.crack to use. It returns option<String> and check with
-//! `result.is_some()` to see if it returned okay.
-///
-=======
->>>>>>> b113a4e0
 use super::interface::Crack;
 use super::interface::Decoder;
 
