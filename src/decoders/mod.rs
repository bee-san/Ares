//! This module contains all the code for decoders
//! Think of a decoder as a decryption method that doesn't require a key
//! The `interface.rs` defines what each decoder looks like.
//! Once you have made a decoder you need to add it to the filtration system's
//! mod.rs file
//! you will also need to make it a public module in this file.

/// The base32_decoder module decodes base32
pub mod base32_decoder;
/// The base58_bitcoin_decoder module decodes base58 bitcoin
pub mod base58_bitcoin_decoder;
<<<<<<< HEAD
/// The base58_ripple_decoder module decodes base58 ripple
pub mod base58_ripple_decoder;
=======
/// The base58_flickr decoder module decodes base58 flickr
pub mod base58_flickr_decoder;
>>>>>>> 102955ae
/// The base64_decoder module decodes base64
/// It is public as we use it in some tests.
pub mod base64_decoder;
/// The crack_results module defines the CrackResult
/// Each and every decoder return same CrackResult
pub mod crack_results;

/// The interface module defines the interface for decoders
/// Each and every decoder has the same struct & traits
pub mod interface;

/// The reverse_decoder module decodes reverse text
/// Stac -> Cats
/// It is public as we use it in some tests.
pub mod reverse_decoder;

/// The morse_code module decodes morse code
/// It is public as we use it in some tests.
pub mod morse_code;<|MERGE_RESOLUTION|>--- conflicted
+++ resolved
@@ -9,13 +9,13 @@
 pub mod base32_decoder;
 /// The base58_bitcoin_decoder module decodes base58 bitcoin
 pub mod base58_bitcoin_decoder;
-<<<<<<< HEAD
+
 /// The base58_ripple_decoder module decodes base58 ripple
 pub mod base58_ripple_decoder;
-=======
+
 /// The base58_flickr decoder module decodes base58 flickr
 pub mod base58_flickr_decoder;
->>>>>>> 102955ae
+
 /// The base64_decoder module decodes base64
 /// It is public as we use it in some tests.
 pub mod base64_decoder;
