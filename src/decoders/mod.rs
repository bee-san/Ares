//! This module contains all the code for decoders
//! Think of a decoder as a decryption method that doesn't require a key
//! The `interface.rs` defines what each decoder looks like.
//! Once you have made a decoder you need to add it to the filtration system's
//! mod.rs file
//! you will also need to make it a public module in this file.

/// The base64_decoder module decodes base64
/// It is public as we use it in some tests.
pub mod base64_decoder;
<<<<<<< HEAD
pub mod crack_results;
=======

/// The interface module defines the interface for decoders
/// Each and every decoder has the same struct & traits
>>>>>>> 55290df1
pub mod interface;

/// The reverse_decoder module decodes reverse text
/// Stac -> Cats
/// It is public as we use it in some tests.
pub mod reverse_decoder;<|MERGE_RESOLUTION|>--- conflicted
+++ resolved
@@ -8,13 +8,10 @@
 /// The base64_decoder module decodes base64
 /// It is public as we use it in some tests.
 pub mod base64_decoder;
-<<<<<<< HEAD
 pub mod crack_results;
-=======
 
 /// The interface module defines the interface for decoders
 /// Each and every decoder has the same struct & traits
->>>>>>> 55290df1
 pub mod interface;
 
 /// The reverse_decoder module decodes reverse text
