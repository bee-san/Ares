--- conflicted
+++ resolved
@@ -110,35 +110,7 @@
             }
         }
 
-<<<<<<< HEAD
-        if best_key_length == 0 {
-            debug!("Failed to determine key length");
-            return results;
-        }
-
-        // Find the key using frequency analysis
-        let key = find_key(&clean_text, best_key_length);
-
-        // Decrypt using the found key
-        let decrypted = decrypt(&clean_text, &key);
-
-        // Reconstruct original formatting
-        let final_text = reconstruct_formatting(text, &decrypted);
-
-        if !check_string_success(&final_text, text) {
-            info!("Failed Vigenère decoding validation");
-            return results;
-        }
-
-        // Use Medium sensitivity for Vigenere decoder
-        let checker_with_sensitivity = checker.with_sensitivity(Sensitivity::Medium);
-        let checker_result = checker_with_sensitivity.check(&final_text);
-
-        results.unencrypted_text = Some(vec![final_text]);
-        results.key = Some(key);
-=======
         results.unencrypted_text = Some(vec![String::new()]);
->>>>>>> faf31e31
         results.update_checker(&checker_result);
         results
     }
@@ -402,34 +374,6 @@
     }
 
     #[test]
-<<<<<<< HEAD
-    fn test_vigenere_decoding_long() {
-        let vigenere_decoder = Decoder::<VigenereDecoder>::new();
-        let result = vigenere_decoder
-            .crack(
-                "eznwxg kce yjmwuckgrttta ucixkb ceb sxkwfv tpkqwwj rnima qw ccvwlgu mg xvktpnixl bgor, xgktwugcz (jcv emi equkkcs mw) Jcjc64, Wxfifvaxfit, Erchtz kkgftk, ZWV13, LPA xvkqugcz, ivf dycr uwtv. Gi namu rbktvkgu yazwzkkfbl ivf ycjkqavzah mw qfvlibng vyc tgkwfzlv mgxg rls txxnp rwx ixrimekqivv btvwlkee bxbpqu, mummv jrlseqvi dsamqxnv jprmzu fd tgkwfzlv tcbqdyibkincw.",
-                &get_athena_checker(),
-            )
-            .unencrypted_text.expect("No unencrypted text for Vigenere decoder");
-
-        let decoded_text = result
-            .first()
-            .expect("No unencrypted text for Vigenere decoder");
-
-        assert_eq!(decoded_text, "ciphey can automatically detect and decode various types of encoded or encrypted text, including (but not limited to) Base64, Hexadecimal, Caesar cipher, ROT13, URL encoding, and many more. It uses advanced algorithms and heuristics to identify the encoding type and apply the appropriate decoding method, often handling multiple layers of encoding automatically.");
-    }
-
-    #[test]
-    fn test_vigenere_decoding_long_correct_key() {
-        let vigenere_decoder = Decoder::<VigenereDecoder>::new();
-        let result = vigenere_decoder
-            .crack(
-                "eznwxg kce yjmwuckgrttta ucixkb ceb sxkwfv tpkqwwj rnima qw ccvwlgu mg xvktpnixl bgor, xgktwugcz (jcv emi equkkcs mw) Jcjc64, Wxfifvaxfit, Erchtz kkgftk, ZWV13, LPA xvkqugcz, ivf dycr uwtv. Gi namu rbktvkgu yazwzkkfbl ivf ycjkqavzah mw qfvlibng vyc tgkwfzlv mgxg rls txxnp rwx ixrimekqivv btvwlkee bxbpqu, mummv jrlseqvi dsamqxnv jprmzu fd tgkwfzlv tcbqdyibkincw.",
-                &get_athena_checker(),
-            )
-            .key.expect("No key found for Vigenere decoder");
-        assert_eq!(result, "CRYPTII");
-=======
     fn test_vigenere_square_aa() {
         assert_eq!(VIGENERE_SQUARE[0][0], 'A');
     }
@@ -452,6 +396,5 @@
     #[test]
     fn test_vigenere_square_mt() {
         assert_eq!(VIGENERE_SQUARE[12][19], 'T');
->>>>>>> faf31e31
     }
 }