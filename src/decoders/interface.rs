--- conflicted
+++ resolved
@@ -2,11 +2,7 @@
 
 use super::crack_results::CrackResult;
 
-<<<<<<< HEAD
-//! The Interface defines what the struct for each decoder looks like
-=======
 /// The Interface defines what the struct for each decoder looks like
->>>>>>> b113a4e0
 //TODO: rename this file
 pub struct Decoder<Type> {
     /// The English name of the decoder.
