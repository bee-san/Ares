--- conflicted
+++ resolved
@@ -7,11 +7,7 @@
 
 use log::{debug, info, trace};
 
-<<<<<<< HEAD
-//! Binary Decoder
-=======
 /// Binary Decoder
->>>>>>> b113a4e0
 pub struct BinaryDecoder;
 
 impl Crack for Decoder<BinaryDecoder> {
