use crate::checkers::CheckerTypes;
use crate::decoders::interface::check_string_success;

use super::crack_results::CrackResult;
use super::interface::Crack;
use super::interface::Decoder;

use log::{debug, info, trace};

///! Morse Code Decoder
///! Does not support decoding of morse code with / instead of a space
///! or new lines for new words.
pub struct MorseCodeDecoder;

impl Crack for Decoder<MorseCodeDecoder> {
    fn new() -> Decoder<MorseCodeDecoder> {
        Decoder {
            name: "Morse Code",
            description: "Morse code is a method used in telecommunication to encode text characters as standardized sequences of two different signal durations, called dots and dashes, or dits and dahs.",
            link: "https://en.wikipedia.org/wiki/Morse_code",
            tags: vec!["morseCode", "decoder", "signals"],
            expected_runtime: 0.01,
            expected_success: 1.0,
            failure_runtime: 0.01,
            normalised_entropy: vec![1.0, 10.0],
            popularity: 0.5,
            phantom: std::marker::PhantomData,
        }
    }

    /// This function does the actual decoding
    /// It returns an Option<string> if it was successful
    /// Else the Option returns nothing and the error is logged in Trace
    fn crack(&self, text: &str, checker: &CheckerTypes) -> CrackResult {
        trace!("Trying Morse Code with text {:?}", text);
        // TODO support new line and slash morse code
        let text = normalise_morse_string(text);
        let decoded_text: Option<String> = text.split(' ').map(morse_to_alphanumeric).collect();

        trace!("Decoded text for morse code: {:?}", decoded_text);
        let mut results = CrackResult::new(self, text.to_string());

        if decoded_text.is_none() {
            debug!("Failed to decode Morse Code because a character was not in the dictionary");
            return results;
        }

        let decoded_text = decoded_text.unwrap();
        if !check_string_success(&decoded_text, &text) {
            info!(
                "Failed to decode morse code because check_string_success returned false on string {}",
                decoded_text
            );
            return results;
        }

        let checker_result = checker.check(&decoded_text);
        results.unencrypted_text = Some(vec![decoded_text]);

        results.update_checker(&checker_result);

        results
    }
}

/// We want to remove new lines / line breaks so all the morse is on 1 line and we can parse it better
fn normalise_morse_string(text: &str) -> String {
    // The replace function supports patterns https://doc.rust-lang.org/std/str/pattern/trait.Pattern.html#impl-Pattern%3C%27a%3E-3
    text.to_lowercase()
        .replace(['\n', '\r'], "")
        .replace("\\n", "")
        .replace("\\r", "")
        .replace('\\', "")
}

/// Maps morse code to its alphanumeric character, returns None for invalid morse-code
fn morse_to_alphanumeric(text: &str) -> Option<&str> {
    trace!("Starting to map morse code to alphanumeric");
    let result = match text {
        ".-" => "A",
        "-..." => "B",
        "-.-." => "C",
        "-.." => "D",
        "." => "E",
        "..-." => "F",
        "--." => "G",
        "...." => "H",
        ".." => "I",
        ".---" => "J",
        "-.-" => "K",
        ".-.." => "L",
        "--" => "M",
        "-." => "N",
        "---" => "O",
        ".--." => "P",
        "--.-" => "Q",
        ".-." => "R",
        "..." => "S",
        "-" => "T",
        "..-" => "U",
        "...-" => "V",
        ".--" => "W",
        "-..-" => "X",
        "-.--" => "Y",
        "--.." => "Z",

        ".----" => "1",
        "..---" => "2",
        "...--" => "3",
        "....-" => "4",
        "....." => "5",
        "-...." => "6",
        "--..." => "7",
        "---.." => "8",
        "----." => "9",
        "-----" => "0",

        ".-..." => "&",
        ".--.-." => "@",
        "---..." => ":",
        "--..--" => ",",
        ".-.-.-" => ".",
        ".----." => "'",
        ".-..-." => "\"",
        "..--.." => "?",
        "-..-." => "/",
        "-...-" => "=",
        ".-.-." => "+",
        "-....-" => "-",
        "-.--." => "(",
        "-.--.-" => ")",
        "/" => " ",
        "-.-.--" => "!",
        " " => " ",
        "" => "",
        // Turns line breaks and new lines into space. This may break what the plaintext is supposed to be
        // But enables us to support them
        "\n" => " ",
        "\r" => " ",
        _ => return None,
    };

    Some(result)
}

#[cfg(test)]
mod tests {
    use super::*;
    use crate::checkers::athena::Athena;
    use crate::checkers::checker_type::{Check, Checker};
    use crate::checkers::CheckerTypes;
    use crate::decoders::interface::Crack;

    // helper for tests
    fn get_athena_checker() -> CheckerTypes {
        let athena_checker = Checker::<Athena>::new();
        CheckerTypes::CheckAthena(athena_checker)
    }

    #[test]
    fn test_morse_code() {
        let decoder = Decoder::<MorseCodeDecoder>::new();
        let result = decoder.crack(
            ".---- ----. ..--- .-.-.- .---- -.... ---.. .-.-.- ----- .-.-.- .----",
            &get_athena_checker(),
        );
        assert_eq!(result.unencrypted_text.unwrap()[0], "192.168.0.1");
    }
<<<<<<< HEAD

    #[test]
    fn test_morse_code_with_new_line() {
        let decoder = Decoder::<MorseCodeDecoder>::new();
        let result = decoder.crack(".... . .-.. .-.. ---\n", &get_athena_checker());
        assert_eq!(result.unencrypted_text.unwrap()[0], "HELLO");
=======
    #[test]
    fn test_morse_code_new_line() {
        let decoder = Decoder::<MorseCodeDecoder>::new();
        let result = decoder.crack(
            ".---- ----. ..--- .-.-.- .---- -.... ---.. .-.-.- ----- .-.-.- .----\n",
            &get_athena_checker(),
        );
        assert_eq!(result.unencrypted_text.unwrap()[0], "192.168.0.1");
    }
    #[test]
    fn test_morse_code_new_line_with_space() {
        let decoder = Decoder::<MorseCodeDecoder>::new();
        let result = decoder.crack(
            ".---- ----. ..--- .-.-.- .---- -.... ---.. .-.-.- ----- .-.-.- .---- \n",
            &get_athena_checker(),
        );
        assert_eq!(result.unencrypted_text.unwrap()[0], "192.168.0.1");
    }
    #[test]
    fn test_morse_code_carrage_arrage_return_with_space() {
        let decoder = Decoder::<MorseCodeDecoder>::new();
        let result = decoder.crack(
            ".---- ----. ..--- .-.-.- .---- -.... ---.. .-.-.- ----- .-.-.- .---- \r",
            &get_athena_checker(),
        );
        assert_eq!(result.unencrypted_text.unwrap()[0], "192.168.0.1");
    }

    #[test]
    fn test_morse_code_both_new_line_and_carrage_return() {
        let decoder = Decoder::<MorseCodeDecoder>::new();
        let result = decoder.crack(
            ".---- ----. \n..--- .-.-.- \r.---- -.... ---.. .-.-.- ----- .-.-.- .---- \r",
            &get_athena_checker(),
        );
        assert_eq!(result.unencrypted_text.unwrap()[0], "192.168.0.1");
    }

    #[test]
    // We cannot decode this because backslashes are not supported
    #[ignore]
    fn test_morse_code_backslash() {
        let decoder = Decoder::<MorseCodeDecoder>::new();
        let result = decoder.crack(
            r".... . .-.. .-.. ---\.-- --- .-. .-.. -.. -.-.--",
            &get_athena_checker(),
        );
        assert_eq!(result.unencrypted_text.unwrap()[0], "hello world!");
    }
    #[test]
    // We cannot decode this because linefeeds are not supported
    // This is the default on CyberChef
    // Maybe file input would be better here, does it detect the new line in the text?
    #[ignore]
    fn test_morse_code_line_feed() {
        let decoder = Decoder::<MorseCodeDecoder>::new();
        let result = decoder.crack(
            r".... . .-.. .-.. ---
            .-- --- .-. .-.. -.. -.-.--",
            &get_athena_checker(),
        );
        assert_eq!(result.unencrypted_text.unwrap()[0], "hello world!");
    }
    #[test]
    // This is broken because we split on spaces in our code
    // And because the comma is not a space it is not split
    #[ignore]
    fn test_morse_code_comma() {
        let decoder = Decoder::<MorseCodeDecoder>::new();
        let result = decoder.crack(
            r".... . .-.. .-.. ---,.-- --- .-. .-.. -.. -.-.--",
            &get_athena_checker(),
        );
        assert_eq!(result.unencrypted_text.unwrap()[0], "hello world!");
    }

    #[test]
    // This is broken because we split on spaces in our code
    // And because the colon is not a space it is not split
    #[ignore]
    fn test_morse_code_colon() {
        let decoder = Decoder::<MorseCodeDecoder>::new();
        let result = decoder.crack(
            r".... . .-.. .-.. ---:.-- --- .-. .-.. -.. -.-.--",
            &get_athena_checker(),
        );
        assert_eq!(result.unencrypted_text.unwrap()[0], "hello world!");
>>>>>>> 63df6cef
    }
}<|MERGE_RESOLUTION|>--- conflicted
+++ resolved
@@ -166,14 +166,6 @@
         );
         assert_eq!(result.unencrypted_text.unwrap()[0], "192.168.0.1");
     }
-<<<<<<< HEAD
-
-    #[test]
-    fn test_morse_code_with_new_line() {
-        let decoder = Decoder::<MorseCodeDecoder>::new();
-        let result = decoder.crack(".... . .-.. .-.. ---\n", &get_athena_checker());
-        assert_eq!(result.unencrypted_text.unwrap()[0], "HELLO");
-=======
     #[test]
     fn test_morse_code_new_line() {
         let decoder = Decoder::<MorseCodeDecoder>::new();
@@ -261,6 +253,5 @@
             &get_athena_checker(),
         );
         assert_eq!(result.unencrypted_text.unwrap()[0], "hello world!");
->>>>>>> 63df6cef
     }
 }