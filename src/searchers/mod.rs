--- conflicted
+++ resolved
@@ -33,7 +33,6 @@
     bfs::bfs(input)
 }
 
-<<<<<<< HEAD
 // Performs the decodings by getting all of the decoders
 // and calling `.run` which in turn loops through them and calls
 // `.crack()`.
@@ -42,21 +41,6 @@
     let athena_checker = Checker::<Athena>::new();
     let checker = CheckerTypes::CheckAthena(athena_checker);
     decoders.run(text, checker)
-=======
-/// Performs the decodings by getting all of the decoders
-/// and calling `.run` which in turn loops through them and calls
-/// `.crack()`.
-fn perform_decoding(text: &str) -> Vec<Option<String>> {
-    let decoders = filter_and_get_decoders();
-    decoders.run(text)
-}
-
-/// https://github.com/bee-san/Ares/pull/14/files#diff-b8829c7e292562666c7fa5934de7b478c4a5de46d92e42c46215ac4d9ff89db2R37
-fn exit_condition(input: &str) -> bool {
-    // use mod.rs from checkers module
-    // call check(input)
-    checkers::check(input)
->>>>>>> 55290df1
 }
 
 #[cfg(test)]
