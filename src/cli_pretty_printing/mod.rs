--- conflicted
+++ resolved
@@ -368,7 +368,6 @@
     );
 }
 
-<<<<<<< HEAD
 /// When the given input is empty, print this message
 pub fn return_early_because_input_is_empty() {
     let config = crate::config::get_config();
@@ -379,8 +378,6 @@
     println!("🤔 The provided input is empty.");
 }
 
-/// When Ares has failed to decode something, print this message
-=======
 /// Prints a failure message when decoding was unsuccessful.
 ///
 /// This function provides user guidance by suggesting Discord support
@@ -388,7 +385,6 @@
 ///
 /// # Note
 /// This message is suppressed in API mode.
->>>>>>> c22e9305
 pub fn failed_to_decode() {
     let config = crate::config::get_config();
     if config.api_mode {
