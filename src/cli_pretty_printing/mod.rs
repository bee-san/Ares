--- conflicted
+++ resolved
@@ -447,7 +447,6 @@
     panic!("Failed -- no input was provided. Please use -t for text or -f for files.")
 }
 
-<<<<<<< HEAD
 /// Warns about unknown configuration keys.
 ///
 /// # Arguments
@@ -467,7 +466,6 @@
             key
         ))
     );
-=======
 /// Creates a statement with optional styling
 pub fn statement(text: &str, style: Option<&str>) -> String {
     match style {
@@ -516,5 +514,4 @@
 /// Print a warning message
 pub fn warning(text: &str) -> String {
     format!("⚠️  {}", text)
->>>>>>> 415f7f98
 }