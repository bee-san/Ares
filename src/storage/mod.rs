use once_cell::sync::Lazy;
use std::collections::HashSet;
use std::fs;
use std::path::Path;

<<<<<<< HEAD
///! Module housing functions for managing SQLite database
pub mod database;
=======
/// Module for storing WaitAthena results
pub mod wait_athena_storage;
>>>>>>> fd192729

/// English letter frequency distribution (A-Z)
/// Used for frequency analysis in various decoders
pub const ENGLISH_FREQS: [f64; 26] = [
    0.08167, 0.01492, 0.02782, 0.04253, 0.12702, 0.02228, 0.02015, // A-G
    0.06094, 0.06966, 0.00153, 0.00772, 0.04025, 0.02406, 0.06749, // H-N
    0.07507, 0.01929, 0.00095, 0.05987, 0.06327, 0.09056, 0.02758, // O-U
    0.00978, 0.02360, 0.00150, 0.01974, 0.00074, // V-Z
];

/// Loads invisible character list into a HashSet
pub static INVISIBLE_CHARS: Lazy<HashSet<char>> = Lazy::new(|| {
    let mut entries: HashSet<char> = HashSet::new();

    // Path to the invisible characters file
    let chars_file_path = Path::new(env!("CARGO_MANIFEST_DIR"))
        .join("src")
        .join("storage")
        .join("invisible_chars")
        .join("chars.txt");

    // Read the file content
    if let Ok(content) = fs::read_to_string(&chars_file_path) {
        let content_lines = content.split('\n');
        for line in content_lines {
            if line.is_empty() {
                continue;
            }
            let unicode_line_split: Vec<&str> = line.split_ascii_whitespace().collect();
            if unicode_line_split.is_empty() {
                continue;
            }
            let unicode_literal = unicode_line_split[0].trim_start_matches("U+");
            if let Ok(unicode_value) = u32::from_str_radix(unicode_literal, 16) {
                if let Some(unicode_char) = char::from_u32(unicode_value) {
                    entries.insert(unicode_char);
                }
            }
        }
    }

    entries
});

// Rust tests
#[cfg(test)]
mod tests {
    use super::*;

    #[test]
    fn test_invisible_chars_loaded() {
        // Verify that the INVISIBLE_CHARS HashSet is not empty
        assert!(!INVISIBLE_CHARS.is_empty());
    }

    #[test]
    fn test_invisible_chars_contains_space() {
        // Verify that the space character (U+0020) is in the HashSet
        assert!(INVISIBLE_CHARS.contains(&' '));
    }

    #[test]
    fn test_invisible_chars_contains_zero_width_space() {
        // Verify that the zero width space (U+200B) is in the HashSet
        // This is a common invisible character
        let zero_width_space = char::from_u32(0x200B).unwrap();
        assert!(INVISIBLE_CHARS.contains(&zero_width_space));
    }
}<|MERGE_RESOLUTION|>--- conflicted
+++ resolved
@@ -3,13 +3,10 @@
 use std::fs;
 use std::path::Path;
 
-<<<<<<< HEAD
-///! Module housing functions for managing SQLite database
+/// Module housing functions for managing SQLite database
 pub mod database;
-=======
 /// Module for storing WaitAthena results
 pub mod wait_athena_storage;
->>>>>>> fd192729
 
 /// English letter frequency distribution (A-Z)
 /// Used for frequency analysis in various decoders
