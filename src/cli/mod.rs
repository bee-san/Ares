use crate::config::Config;
/// This doc string acts as a help message when the usees run '--help' in CLI mode
/// as do all doc strings on fields
use clap::Parser;
use lemmeknow::Identifier;
use log::trace;

/// The struct for Clap CLI arguments
#[derive(Parser)]
#[command(author = "Bee <bee@skerritt.blog>", about, long_about = None)]
pub struct Opts {
    /// Some input. Because this isn't an Option<T> it's required to be used
    #[arg(short, long)]
    text: String,

    /// A level of verbosity, and can be used multiple times
    #[arg(short, long, action = clap::ArgAction::Count)]
    verbose: u8,

    /// Turn off human checker, perfect for APIs where you don't want input from humans
    #[arg(short, long)]
    disable_human_checker: bool,

    /// Set timeout, if it is not decrypted after this time, it will return an error.
    /// Default is 5 seconds.
    // If we want to call it `timeout`, the short argument contends with the one for Text `ares -t`.
    // I propose we just call it `cracking_timeout`.
    #[arg(short, long)]
<<<<<<< HEAD
    cracking_timeout: Option<u32>,
    /// Run in API mode, this will return the results instead of printing them
    /// Default is False
    #[arg(short, long)]
    api_mode: Option<bool>,
=======
    cracking_timeout: u32,
>>>>>>> 63df6cef
}

/// Parse CLI Arguments turns a Clap Opts struct, seen above
/// Into a library Struct for use within the program
/// The library struct can be found in the [config](../config) folder.
pub fn parse_cli_args() -> (String, Config) {
    let opts: Opts = Opts::parse();
    let min_log_level = match opts.verbose {
        0 => "Warn",
        1 => "Info",
        2 => "Debug",
        _ => "Trace",
    };
    env_logger::init_from_env(
        env_logger::Env::default().filter_or(env_logger::DEFAULT_FILTER_ENV, min_log_level),
    );

    trace!("Program was called with CLI 😉");
    trace!("Parsed the arguments");

    cli_args_into_config_struct(opts)
}

/// Turns our CLI arguments into a config stuct
fn cli_args_into_config_struct(opts: Opts) -> (String, Config) {
    (
        opts.text,
        Config {
            verbose: opts.verbose,
            lemmeknow_config: Identifier::default(),
            // default is false, we want default to be true
            human_checker_on: !opts.disable_human_checker,
<<<<<<< HEAD
            // These if statements act as defaults
            timeout: if opts.cracking_timeout.is_none() {
                5
            } else {
                opts.cracking_timeout.unwrap()
            },
            api_mode: opts.api_mode.is_some(),
=======
            offline_mode: true,
            // TODO make this into a CLI arg
            timeout: opts.cracking_timeout,
>>>>>>> 63df6cef
        },
    )
}<|MERGE_RESOLUTION|>--- conflicted
+++ resolved
@@ -26,15 +26,11 @@
     // If we want to call it `timeout`, the short argument contends with the one for Text `ares -t`.
     // I propose we just call it `cracking_timeout`.
     #[arg(short, long)]
-<<<<<<< HEAD
     cracking_timeout: Option<u32>,
     /// Run in API mode, this will return the results instead of printing them
     /// Default is False
     #[arg(short, long)]
     api_mode: Option<bool>,
-=======
-    cracking_timeout: u32,
->>>>>>> 63df6cef
 }
 
 /// Parse CLI Arguments turns a Clap Opts struct, seen above
@@ -67,7 +63,6 @@
             lemmeknow_config: Identifier::default(),
             // default is false, we want default to be true
             human_checker_on: !opts.disable_human_checker,
-<<<<<<< HEAD
             // These if statements act as defaults
             timeout: if opts.cracking_timeout.is_none() {
                 5
@@ -75,11 +70,6 @@
                 opts.cracking_timeout.unwrap()
             },
             api_mode: opts.api_mode.is_some(),
-=======
-            offline_mode: true,
-            // TODO make this into a CLI arg
-            timeout: opts.cracking_timeout,
->>>>>>> 63df6cef
         },
     )
 }