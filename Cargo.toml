[package]
name = "project_ares"
repository = "https://github.com/bee-san/Ares"
version = "0.11.0"
edition = "2021"
description = "Automated decoding tool, Ciphey but in Rust"
license = "MIT"

# See more keys and their definitions at https://doc.rust-lang.org/cargo/reference/manifest.html

[lib]
name = "ares"
path = "src/lib.rs"
bench = false

[[bin]]
name = "ares"
path = "src/main.rs"
bench = false

# Please keep this list in alphabetical order
[dependencies]
ansi_term = "0.12.1"
clap = {version = "4.5.31", features = ["derive"]}
crossbeam = "0.8"
dirs = "6.0.0"
env_logger = "0.11.6"
include_dir = "0.7.3"
lazy-regex = "3.0.1"
lazy_static = "1.4.0"
lemmeknow = "0.8.0"
log = "0.4"
num = "0.4"
once_cell = "1.18.0"
proc-macro2 = "1.0.94" # Required due to https://github.com/rust-lang/rust/issues/113152
rayon = "1.7.0"
regex = "1.9.1"
serde = { version = "1.0.197", features = ["derive"] }
serde_derive = "1.0.197"
text_io = "0.1.12"
toml = "0.8.10"

# Dependencies used for decoding
base64 = "0.22.1"
base65536 = "1.0.1"
base91 = "0.1.0"
bs58 = "0.5.0"
data-encoding = "2.4.0"
urlencoding = "2.1.3"
z85 = "3.0.5"
gibberish-or-not = "4.1.0"
cipher_identifier = "0.2.0"
<<<<<<< HEAD
rand = "0.8.5"  # For generating random values
brainfuck-exe = { version = "*", default-features = false }
=======
rand = "0.9.0"  # For generating random values
colored = "3.0.0"
>>>>>>> f0df3efa

# Dev dependencies
[dev-dependencies]
cargo-nextest = "0.9.92"
criterion = "0.5.1"

[profile.release]
lto = "fat"
panic = "abort"
strip = "symbols"
codegen-units = 1

# The profile that 'cargo dist' will build with
[profile.dist]
inherits = "release"

[[bench]]
name = "benchmark_crackers"
harness = false

# Config for 'cargo dist'
[workspace.metadata.dist]
# The preferred cargo-dist version to use in CI (Cargo.toml SemVer syntax)
cargo-dist-version = "0.1.0"
# CI backends to support (see 'cargo dist generate-ci')
ci = ["github"]
# The installers to generate for each app
installers = []
# Target platforms to build apps for (Rust target-triple syntax)
targets = ["x86_64-unknown-linux-gnu", "x86_64-apple-darwin", "x86_64-pc-windows-msvc", "aarch64-apple-darwin"]<|MERGE_RESOLUTION|>--- conflicted
+++ resolved
@@ -50,13 +50,9 @@
 z85 = "3.0.5"
 gibberish-or-not = "4.1.0"
 cipher_identifier = "0.2.0"
-<<<<<<< HEAD
-rand = "0.8.5"  # For generating random values
 brainfuck-exe = { version = "*", default-features = false }
-=======
 rand = "0.9.0"  # For generating random values
 colored = "3.0.0"
->>>>>>> f0df3efa
 
 # Dev dependencies
 [dev-dependencies]
