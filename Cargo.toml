--- conflicted
+++ resolved
@@ -29,12 +29,9 @@
 text_io = "0.1.12"
 data-encoding = "2.3.2"
 bs58 = "0.4.0"
-<<<<<<< HEAD
 num = "0.4"
-=======
 crossbeam = "0.8"
 base65536 = "1.0.1"
->>>>>>> ff440d17
 
 [dev-dependencies]
 criterion = "0.4.0"
