[package]
<<<<<<< HEAD
name = "ares"
version = "0.0.1"
=======
name = "project_ares"
version = "0.1.0"
>>>>>>> 2382baa0
edition = "2021"
description = "Automated decoding tool, Ciphey but in Rust"
license = "MIT"

# See more keys and their definitions at https://doc.rust-lang.org/cargo/reference/manifest.html

[lib]
name = "ares"
path = "src/lib.rs"
bench = false

[[bin]]
name = "ares"
path = "src/main.rs"
bench = false

[dependencies]
clap = {version = "3.0.0-beta.2", features = ["derive"]}
log = "0.4"
env_logger = "0.9.0"
base64 = "0.13.0"
rayon = "1.5.1"
petgraph = "0.6.0"
lemmeknow = { version = "0.5", default-features = false }
include_dir = "0.7.2"
once_cell = "1.13.0"
text_io = "0.1.10"

[dev-dependencies]
criterion = "0.3.6"

[profile.release]
lto = "fat"
panic = "abort"
strip = "symbols"

[[bench]]
name = "benchmark_crackers"
harness = false<|MERGE_RESOLUTION|>--- conflicted
+++ resolved
@@ -1,11 +1,6 @@
 [package]
-<<<<<<< HEAD
-name = "ares"
+name = "project_ares"
 version = "0.0.1"
-=======
-name = "project_ares"
-version = "0.1.0"
->>>>>>> 2382baa0
 edition = "2021"
 description = "Automated decoding tool, Ciphey but in Rust"
 license = "MIT"
