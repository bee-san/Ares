[package]
name = "project_ares"
repository = "https://github.com/bee-san/Ares"
version = "0.10.0"
edition = "2021"
description = "Automated decoding tool, Ciphey but in Rust"
license = "MIT"

# See more keys and their definitions at https://doc.rust-lang.org/cargo/reference/manifest.html

[lib]
name = "ares"
path = "src/lib.rs"
bench = false

[[bin]]
name = "ares"
path = "src/main.rs"
bench = false

# Please keep this list in alphabetical order
[dependencies]
ansi_term = "0.12.1"
clap = {version = "4.3.21", features = ["derive"]}
crossbeam = "0.8"
env_logger = "0.10.0"
include_dir = "0.7.3"
lazy-regex = "3.0.1"
lazy_static = "1.4.0"
lemmeknow = "0.8.0"
log = "0.4"
num = "0.4"
once_cell = "1.18.0"
proc-macro2 = "1.0.63" # Required due to https://github.com/rust-lang/rust/issues/113152
rayon = "1.7.0"
regex = "1.9.1"
text_io = "0.1.12"

# Dependencies used for decoding
base64 = "0.21.2"
base65536 = "1.0.1"
base91 = "0.1.0"
bs58 = "0.5.0"
data-encoding = "2.4.0"
<<<<<<< HEAD
urlencoding = "2.1.2"
z85 = "3.0.5"
=======
urlencoding = "2.1.3"
>>>>>>> 89dafc4c

# Dev dependencies
[dev-dependencies]
cargo-deny = "0.13.7"
cargo-nextest = "0.9.54"
criterion = "0.5.1"

[profile.release]
lto = "fat"
panic = "abort"
strip = "symbols"
codegen-units = 1

# The profile that 'cargo dist' will build with
[profile.dist]
inherits = "release"

[[bench]]
name = "benchmark_crackers"
harness = false

# Config for 'cargo dist'
[workspace.metadata.dist]
# The preferred cargo-dist version to use in CI (Cargo.toml SemVer syntax)
cargo-dist-version = "0.1.0"
# CI backends to support (see 'cargo dist generate-ci')
ci = ["github"]
# The installers to generate for each app
installers = []
# Target platforms to build apps for (Rust target-triple syntax)
targets = ["x86_64-unknown-linux-gnu", "x86_64-apple-darwin", "x86_64-pc-windows-msvc", "aarch64-apple-darwin"]<|MERGE_RESOLUTION|>--- conflicted
+++ resolved
@@ -42,12 +42,8 @@
 base91 = "0.1.0"
 bs58 = "0.5.0"
 data-encoding = "2.4.0"
-<<<<<<< HEAD
-urlencoding = "2.1.2"
+urlencoding = "2.1.3"
 z85 = "3.0.5"
-=======
-urlencoding = "2.1.3"
->>>>>>> 89dafc4c
 
 # Dev dependencies
 [dev-dependencies]
