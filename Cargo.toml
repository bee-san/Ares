--- conflicted
+++ resolved
@@ -55,14 +55,6 @@
 data-encoding = "2.4.0"
 urlencoding = "2.1.3"
 z85 = "3.0.5"
-<<<<<<< HEAD
-
-=======
-gibberish-or-not = "4.1.1"
-cipher_identifier = "0.2.0"
-rand = "0.9.0"  # For generating random values
-colored = "3.0.0"
->>>>>>> 48b93cab
 
 # Dev dependencies
 [dev-dependencies]
