[package]
name = "project_ares"
repository = "https://github.com/bee-san/Ares"
version = "0.10.0"
edition = "2021"
description = "Automated decoding tool, Ciphey but in Rust"
license = "MIT"

# See more keys and their definitions at https://doc.rust-lang.org/cargo/reference/manifest.html

[lib]
name = "ares"
path = "src/lib.rs"
bench = false

[[bin]]
name = "ares"
path = "src/main.rs"
bench = false

# Please keep this list in alphabetical order
[dependencies]
ansi_term = "0.12.1"
clap = {version = "4.4.18", features = ["derive"]}
crossbeam = "0.8"
env_logger = "0.10.0"
include_dir = "0.7.3"
lazy-regex = "3.0.1"
lazy_static = "1.4.0"
lemmeknow = "0.8.0"
log = "0.4"
num = "0.4"
once_cell = "1.18.0"
<<<<<<< HEAD
proc-macro2 = "1.0.63" # Required due to https://github.com/rust-lang/rust/issues/113152
rayon = "1.8.0"
=======
proc-macro2 = "1.0.76" # Required due to https://github.com/rust-lang/rust/issues/113152
rayon = "1.7.0"
>>>>>>> ff0af1c1
regex = "1.9.1"
text_io = "0.1.12"

# Dependencies used for decoding
base64 = "0.21.2"
base65536 = "1.0.1"
base91 = "0.1.0"
bs58 = "0.5.0"
data-encoding = "2.4.0"
urlencoding = "2.1.3"

# Dev dependencies
[dev-dependencies]
cargo-nextest = "0.9.54"
criterion = "0.5.1"

[profile.release]
lto = "fat"
panic = "abort"
strip = "symbols"
codegen-units = 1

# The profile that 'cargo dist' will build with
[profile.dist]
inherits = "release"

[[bench]]
name = "benchmark_crackers"
harness = false

# Config for 'cargo dist'
[workspace.metadata.dist]
# The preferred cargo-dist version to use in CI (Cargo.toml SemVer syntax)
cargo-dist-version = "0.1.0"
# CI backends to support (see 'cargo dist generate-ci')
ci = ["github"]
# The installers to generate for each app
installers = []
# Target platforms to build apps for (Rust target-triple syntax)
targets = ["x86_64-unknown-linux-gnu", "x86_64-apple-darwin", "x86_64-pc-windows-msvc", "aarch64-apple-darwin"]<|MERGE_RESOLUTION|>--- conflicted
+++ resolved
@@ -31,13 +31,9 @@
 log = "0.4"
 num = "0.4"
 once_cell = "1.18.0"
-<<<<<<< HEAD
 proc-macro2 = "1.0.63" # Required due to https://github.com/rust-lang/rust/issues/113152
 rayon = "1.8.0"
-=======
 proc-macro2 = "1.0.76" # Required due to https://github.com/rust-lang/rust/issues/113152
-rayon = "1.7.0"
->>>>>>> ff0af1c1
 regex = "1.9.1"
 text_io = "0.1.12"
 
